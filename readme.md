--- conflicted
+++ resolved
@@ -1,12 +1,3 @@
-<<<<<<< HEAD
-# Quick Start
-
-Account plugin for the [Safe](https://safe.global//) Multisig wallet (previously known as Gnosis Safe).
-
-## Dependencies
-
-* [python3](https://www.python.org/downloads) version 3.8 or greater, python3-dev
-=======
 # Brownie Safe: Gnosis Safe tx builder
 
 [Read Documentation](https://safe.ape.tax/)
@@ -14,102 +5,33 @@
 Brownie Safe allows you to iteratively build complex multi-step Gnosis Safe transactions and safely preview their side effects from the convenience of a locally forked mainnet environment.
 
 *Previously known as Ape Safe*
->>>>>>> 1988ac60
 
 ## Installation
 
-### via ``ape``
+```
+pip install -U brownie-safe
+```
 
-You can install using the [ape](https://github.com/ApeWorX/ape) built-in plugin manager:
+## Quickstart
 
 ```bash
-$ ape plugins install safe
-```
-<<<<<<< HEAD
-
-### via ``pip``
-
-You can install the latest release via [`pip`](https://pypi.org/project/pip/):
-
-```bash
-$ pip install ape-safe
-=======
-pip install -U brownie-safe
->>>>>>> 1988ac60
+brownie console --network mainnet-fork
 ```
 
-### via ``setuptools``
+```python
+from brownie_safe import BrownieSafe
+safe = BrownieSafe('ychad.eth')
 
-You can clone the repository and use [`setuptools`](https://github.com/pypa/setuptools) for the most up-to-date version:
+dai = safe.contract('0x6B175474E89094C44Da98b954EedeAC495271d0F')
+vault = safe.contract('0x19D3364A399d251E894aC732651be8B0E4e85001')
 
-```bash
-$ git clone https://github.com/ApeWorX/ape-safe.git
-$ cd ape-safe
-$ python3 setup.py install
+amount = dai.balanceOf(safe.account)
+dai.approve(vault, amount)
+vault.deposit(amount)
+
+safe_tx = safe.multisend_from_receipts()
+safe.preview(safe_tx)
+safe.post_transaction(safe_tx)
 ```
 
-## Quick Usage
-
-To use the plugin, first use the CLI extension to add a safe you created:
-
-```bash
-# Add the safe located at "my-safe.eth" ENS on the ethereum mainnet network
-$ ape safe add --network ethereum:mainnet "my-safe.eth" my-safe
-Safe Found
-    network: ethereum:mainnet
-    address: 0x1234....AbCd
-    version: 1.3.0
-    required_confirmations: 2
-    signers:
-    - 0x2345....BcDe
-    - 0x3456....CdEf
-    - 0x4567....DeFg
-
-Add safe [y/N]: y
-```
-
-Once you've added the safe, you can use the multisig inside any of your ape scripts or the console:
-
-```python
-<<<<<<< HEAD
-from ape_safe import multisend
-
-safe = accounts.load("my-safe")
-
-# Load some contracts (here using ape-tokens)
-dai = tokens["DAI"]
-vault = tokens["yvDAI"]
-amount = dai.balanceOf(safe)  # How much we want to deposit
-=======
-from brownie_safe import BrownieSafe
-safe = BrownieSafe('ychad.eth')
->>>>>>> 1988ac60
-
-# Create a multisend transaction (a transaction that executes multiple calls)
-txn = multisend.Transaction()
-txn.add(dai.approve, vault, amount)
-txn.add(vault.deposit, amount)
-
-# Fetch signatures from any local signers, and broadcast if confirmations are met
-# Otherwise, it will post the partially confirmed message to Safe Global's API
-txn(sender=safe)
-```
-
-You can then use the CLI extension to view and sign for pending transactions:
-
-```bash
-$ ape safe pending --network ethereum:mainnet my-safe
-Local Signer(s) detected!
-Do you want to sign unconfirmed transactions [y/N]: y
-...  # Sign with any local signers that have not confirmed yet
-```
-
-## Development
-
-Please see the [contributing guide](CONTRIBUTING.md) to learn more how to contribute to this project.
-Comments, questions, criticisms and pull requests are welcomed.
-
-## Acknowledgements
-
-This package was inspired by [the original ape-safe](https://github.com/banteg/ape-safe#readme) by [banteg](https://github.com/banteg).
-For versions prior to v0.6.0, the original package should be referenced.+See [Documentation](https://safe.ape.tax/) for more examples and full reference.